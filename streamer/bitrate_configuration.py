--- conflicted
+++ resolved
@@ -17,11 +17,7 @@
 import re
 
 from . import configuration
-<<<<<<< HEAD
 from typing import Dict, Optional, Tuple
-=======
-from typing import Dict, Tuple
->>>>>>> a245b78c
 
 
 class BitrateString(configuration.ValidatingType, str):
@@ -114,10 +110,7 @@
   def __init__(self, value):
     # Set all the codecs not to be hardware accelerated at the begining.
     self._hw_acc = False
-<<<<<<< HEAD
     self._output_format: Optional[VideoOutputFormat] = None
-=======
->>>>>>> a245b78c
 
   @classmethod
   def _missing_(cls, value: object) -> 'VideoCodec':
@@ -145,7 +138,6 @@
 
   def get_output_format(self) -> VideoOutputFormat:
     """Returns an FFmpeg output format suitable for this codec."""
-<<<<<<< HEAD
     if self._output_format is None:
       raise RuntimeError('No mapping for output format for codec {}'.format(
         self.value))
@@ -158,19 +150,6 @@
   VideoCodec.H264: VideoOutputFormat.MP4,
   VideoCodec.HEVC: VideoOutputFormat.MP4,
 }
-=======
-    # TODO: consider VP9 in mp4 by default
-    # TODO(#31): add support for configurable output format per-codec
-    if self == VideoCodec.VP9:
-      return 'webm'
-    elif self in {VideoCodec.H264, VideoCodec.HEVC}:
-      return 'mp4'
-    elif self == VideoCodec.AV1:
-      return 'mp4'
-    else:
-      assert False, 'No mapping for output format for codec {}'.format(
-          self.value)
->>>>>>> a245b78c
 
 
 class AudioChannelLayout(configuration.RuntimeMap):
